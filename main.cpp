// ***********************************************************************
//
//                              miniVite
//
// ***********************************************************************
//
//       Copyright (2018) Battelle Memorial Institute
//                      All rights reserved.
//
// Redistribution and use in source and binary forms, with or without
// modification, are permitted provided that the following conditions
// are met:
//
// 1. Redistributions of source code must retain the above copyright
// notice, this list of conditions and the following disclaimer.
//
// 2. Redistributions in binary form must reproduce the above copyright
// notice, this list of conditions and the following disclaimer in the
// documentation and/or other materials provided with the distribution.
//
// 3. Neither the name of the copyright holder nor the names of its
// contributors may be used to endorse or promote products derived from
// this software without specific prior written permission.
//
// THIS SOFTWARE IS PROVIDED BY THE COPYRIGHT HOLDERS AND CONTRIBUTORS
// "AS IS" AND ANY EXPRESS OR IMPLIED WARRANTIES, INCLUDING, BUT NOT
// LIMITED TO, THE IMPLIED WARRANTIES OF MERCHANTABILITY AND FITNESS
// FOR A PARTICULAR PURPOSE ARE DISCLAIMED. IN NO EVENT SHALL THE
// COPYRIGHT HOLDER OR CONTRIBUTORS BE LIABLE FOR ANY DIRECT, INDIRECT,
// INCIDENTAL, SPECIAL, EXEMPLARY, OR CONSEQUENTIAL DAMAGES (INCLUDING,
// BUT NOT LIMITED TO, PROCUREMENT OF SUBSTITUTE GOODS OR SERVICES;
// LOSS OF USE, DATA, OR PROFITS; OR BUSINESS INTERRUPTION) HOWEVER
// CAUSED AND ON ANY THEORY OF LIABILITY, WHETHER IN CONTRACT, STRICT
// LIABILITY, OR TORT (INCLUDING NEGLIGENCE OR OTHERWISE) ARISING IN
// ANY WAY OUT OF THE USE OF THIS SOFTWARE, EVEN IF ADVISED OF THE
// POSSIBILITY OF SUCH DAMAGE.
//
// ************************************************************************ 


#include <sys/resource.h>
#include <sys/time.h>
#include <unistd.h>

#include <cassert>
#include <cstdlib>

#include <fstream>
#include <iostream>
#include <sstream>
#include <string>

#include <omp.h>
#include <mpi.h>

#include "dspl.hpp"

static std::string inputFileName;
static int me, nprocs;
static int ranksPerNode = 1;
static GraphElem nvRGG = 0;
static bool generateGraph = false;
static bool readBalanced = false;
static bool showGraph = false;
static GraphWeight randomEdgePercent = 0.0;
static bool randomNumberLCG = false;
static bool isUnitEdgeWeight = true;
static GraphWeight threshold = 1.0E-6;
static bool loadGraph = false;
static std::string dataStorePath;
static std::string dataStoreBackupPath;

// parse command line parameters
static void parseCommandLine(const int argc, char * const argv[]);

int main(int argc, char *argv[])
{
  double t0, t1, t2, t3, ti = 0.0;
  int max_threads;

  max_threads = omp_get_max_threads();

  if (max_threads > 1) {
      int provided;
      MPI_Init_thread(&argc, &argv, MPI_THREAD_FUNNELED, &provided);
      if (provided < MPI_THREAD_FUNNELED) {
          std::cerr << "MPI library does not support MPI_THREAD_FUNNELED." << std::endl;
          MPI_Abort(MPI_COMM_WORLD, -99);
      }
  } else {
      MPI_Init(&argc, &argv);
  }

  MPI_Comm_size(MPI_COMM_WORLD, &nprocs);
  MPI_Comm_rank(MPI_COMM_WORLD, &me);

  parseCommandLine(argc, argv);

  createCommunityMPIType();
  double td0, td1, td, tdt;

  MPI_Barrier(MPI_COMM_WORLD);
  td0 = MPI_Wtime();

  GraphType* g = nullptr;

  // generate graph only supports RGG as of now
  if (generateGraph) {
      GenerateRGG gr(nvRGG);
<<<<<<< HEAD
      g = gr.generate(randomNumberLCG, isUnitEdgeWeight, randomEdgePercent);
  }
  else { // read input graph
=======
      g = gr.generate(randomNumberLCG, dataStorePath, isUnitEdgeWeight, randomEdgePercent);
#if defined(USE_METALL_DSTORE)
    if (dataStoreBackupPath.empty()) {
      if (me == 0) std::cout << "Flush data" << std::endl;
      metall_mpi->get_local_manager().flush();
    } else {
      if (me == 0) std::cout << "Take a snapshot to " << dataStoreBackupPath << std::endl;
      metall_mpi->snapshot(dataStoreBackupPath.c_str()); // flush() is called internally
    }
#endif
      //g->print(false);
  } else if (loadGraph) {
#if defined(USE_METALL_DSTORE)
    if (!dataStoreBackupPath.empty()) {
      if (me == 0) std::cout << "Copy files from " << dataStoreBackupPath << std::endl;
      metall::utility::metall_mpi_adaptor::copy(dataStoreBackupPath.c_str(), dataStorePath.c_str(), MPI_COMM_WORLD);
    }
#endif
      GenerateRGG gr;
      g = gr.load(dataStorePath);
  } else { // read input graph
>>>>>>> f5a89c8a
      BinaryEdgeList rm;
      if (readBalanced == true)
          MPI_Abort(MPI_COMM_WORLD, -99);
          // g = rm.read_balanced(me, nprocs, ranksPerNode, inputFileName);
      else
          g = rm.read(me, nprocs, ranksPerNode, inputFileName);
  }

  assert(g != nullptr);
<<<<<<< HEAD
  if (showGraph)
      g->print();

#ifdef PRINT_DIST_STATS 
=======
#ifdef PRINT_DIST_STATS
>>>>>>> f5a89c8a
  g->print_dist_stats();
#endif

  MPI_Barrier(MPI_COMM_WORLD);
#ifdef DEBUG_PRINTF
  assert(g);
#endif
  td1 = MPI_Wtime();
  td = td1 - td0;

  MPI_Reduce(&td, &tdt, 1, MPI_DOUBLE, MPI_SUM, 0, MPI_COMM_WORLD);

  if (me == 0)  {
      if (generateGraph)
          std::cout << "Time to generate distributed graph of "
                    << nvRGG << " vertices (in s): " << (tdt / nprocs) << std::endl;
      else if (loadGraph)
        std::cout << "Time to load input file and create distributed graph (in s): "
                  << (tdt / nprocs) << std::endl;
      else
          std::cout << "Time to read input file and create distributed graph (in s): "
                    << (tdt / nprocs) << std::endl;

  }

  GraphWeight currMod = -1.0;
  GraphWeight prevMod = -1.0;
  double total = 0.0;

  std::vector<GraphElem> ssizes, rsizes, svdata, rvdata;
#if defined(USE_MPI_RMA)
  MPI_Win commwin;
#endif
  size_t ssz = 0, rsz = 0;
  int iters = 0;

  MPI_Barrier(MPI_COMM_WORLD);

  t1 = MPI_Wtime();

#if defined(USE_MPI_RMA)
  currMod = distLouvainMethod(me, nprocs, *g, ssz, rsz, ssizes, rsizes,
                svdata, rvdata, currMod, threshold, iters, commwin);
#else
  currMod = distLouvainMethod(me, nprocs, *g, ssz, rsz, ssizes, rsizes,
                svdata, rvdata, currMod, threshold, iters);
#endif
  MPI_Barrier(MPI_COMM_WORLD);
  t0 = MPI_Wtime();
<<<<<<< HEAD
  total = t0 - t1;

  double tot_time = 0.0;
  MPI_Reduce(&total, &tot_time, 1, MPI_DOUBLE, MPI_SUM, 0, MPI_COMM_WORLD);
=======

  if(me == 0) {
      std::cout << "Modularity: " << currMod << ", Iterations: "
          << iters << ", Time (in s): "<<t0-t1<< std::endl;
>>>>>>> f5a89c8a

  if (me == 0) {
      double avgt = (tot_time / nprocs);
      if (!generateGraph) {
        std::cout << "-------------------------------------------------------" << std::endl;
        std::cout << "File: " << inputFileName << std::endl;
        std::cout << "-------------------------------------------------------" << std::endl;
      }
      std::cout << "-------------------------------------------------------" << std::endl;
#ifdef USE_32_BIT_GRAPH
      std::cout << "32-bit datatype" << std::endl;
#else
      std::cout << "64-bit datatype" << std::endl;
#endif
      std::cout << "-------------------------------------------------------" << std::endl;
      std::cout << "Average total time (in s), #Processes: " << avgt << ", " << nprocs << std::endl;
      std::cout << "Modularity, #Iterations: " << currMod << ", " << iters << std::endl;
      std::cout << "MODS (final modularity * average time): " << (currMod * avgt) << std::endl;
      std::cout << "-------------------------------------------------------" << std::endl;
  }

  MPI_Barrier(MPI_COMM_WORLD);

<<<<<<< HEAD
=======
  double tot_time = 0.0;
  MPI_Reduce(&total, &tot_time, 1, MPI_DOUBLE, MPI_SUM, 0, MPI_COMM_WORLD);

#if defined(USE_METALL_DSTORE)
  delete metall_mpi;
#else
>>>>>>> f5a89c8a
  delete g;
#endif
  destroyCommunityMPIType();

  MPI_Finalize();

  return 0;
} // main

void parseCommandLine(const int argc, char * const argv[])
{
  int ret;

<<<<<<< HEAD
  while ((ret = getopt(argc, argv, "f:br:t:n:wlp:s")) != -1) {
=======
  while ((ret = getopt(argc, argv, "f:br:t:n:wlp:s:c:B:")) != -1) {
>>>>>>> f5a89c8a
    switch (ret) {
    case 'f':
      inputFileName.assign(optarg);
      break;
    case 'b':
      readBalanced = true;
      break;
    case 'r':
      ranksPerNode = atoi(optarg);
      break;
    case 't':
      threshold = atof(optarg);
      break;
    case 'n':
      nvRGG = atol(optarg);
      if (nvRGG > 0)
          generateGraph = true;
      break;
    case 'w':
      isUnitEdgeWeight = false;
      break;
    case 'l':
      randomNumberLCG = true;
      break;
    case 'p':
      randomEdgePercent = atof(optarg);
      break;
    case 's':
      showGraph = true;
      break;
    case 's':
      generateGraph = true;
      dataStorePath.assign(optarg);
      break;
    case 'c':
      loadGraph = true;
      dataStorePath.assign(optarg);
      break;
    case 'B':
      dataStoreBackupPath.assign(optarg);
      break;
    default:
      assert(0 && "Option not recognized!!!");
      break;
    }
  }

  if (me == 0 && (argc == 1)) {
      std::cerr << "Must specify some options." << std::endl;
      MPI_Abort(MPI_COMM_WORLD, -99);
  }

  if (me == 0 && !generateGraph && !loadGraph && inputFileName.empty()) {
      std::cerr << "Must specify a binary file name with -f or provide parameters for generating a graph." << std::endl;
      MPI_Abort(MPI_COMM_WORLD, -99);
  }

  if (me == 0 && !generateGraph && randomNumberLCG) {
      std::cerr << "Must specify -g for graph generation using LCG." << std::endl;
      MPI_Abort(MPI_COMM_WORLD, -99);
<<<<<<< HEAD
  } 
   
  if (me == 0 && !generateGraph && (randomEdgePercent > 0.0)) {
=======
  }

  if (me == 0 && !generateGraph && randomEdgePercent) {
>>>>>>> f5a89c8a
      std::cerr << "Must specify -g for graph generation first to add random edges to it." << std::endl;
      MPI_Abort(MPI_COMM_WORLD, -99);
  }

  if (me == 0 && !generateGraph && !isUnitEdgeWeight) {
      std::cerr << "Must specify -g for graph generation first before setting edge weights." << std::endl;
      MPI_Abort(MPI_COMM_WORLD, -99);
  }

  if (me == 0 && generateGraph && ((randomEdgePercent < 0) || (randomEdgePercent >= 100))) {
      std::cerr << "Invalid random edge percentage for generated graph!" << std::endl;
      MPI_Abort(MPI_COMM_WORLD, -99);
  }

#if defined(USE_METALL_DSTORE)
  if (me == 0 && dataStorePath.empty()) {
    std::cerr << "Must specify -s for Metall data store location" << std::endl;
    MPI_Abort(MPI_COMM_WORLD, -99);
  }
#endif

} // parseCommandLine<|MERGE_RESOLUTION|>--- conflicted
+++ resolved
@@ -107,11 +107,6 @@
   // generate graph only supports RGG as of now
   if (generateGraph) {
       GenerateRGG gr(nvRGG);
-<<<<<<< HEAD
-      g = gr.generate(randomNumberLCG, isUnitEdgeWeight, randomEdgePercent);
-  }
-  else { // read input graph
-=======
       g = gr.generate(randomNumberLCG, dataStorePath, isUnitEdgeWeight, randomEdgePercent);
 #if defined(USE_METALL_DSTORE)
     if (dataStoreBackupPath.empty()) {
@@ -133,7 +128,6 @@
       GenerateRGG gr;
       g = gr.load(dataStorePath);
   } else { // read input graph
->>>>>>> f5a89c8a
       BinaryEdgeList rm;
       if (readBalanced == true)
           MPI_Abort(MPI_COMM_WORLD, -99);
@@ -143,21 +137,14 @@
   }
 
   assert(g != nullptr);
-<<<<<<< HEAD
   if (showGraph)
       g->print();
 
-#ifdef PRINT_DIST_STATS 
-=======
 #ifdef PRINT_DIST_STATS
->>>>>>> f5a89c8a
   g->print_dist_stats();
 #endif
 
   MPI_Barrier(MPI_COMM_WORLD);
-#ifdef DEBUG_PRINTF
-  assert(g);
-#endif
   td1 = MPI_Wtime();
   td = td1 - td0;
 
@@ -200,17 +187,10 @@
 #endif
   MPI_Barrier(MPI_COMM_WORLD);
   t0 = MPI_Wtime();
-<<<<<<< HEAD
   total = t0 - t1;
 
   double tot_time = 0.0;
   MPI_Reduce(&total, &tot_time, 1, MPI_DOUBLE, MPI_SUM, 0, MPI_COMM_WORLD);
-=======
-
-  if(me == 0) {
-      std::cout << "Modularity: " << currMod << ", Iterations: "
-          << iters << ", Time (in s): "<<t0-t1<< std::endl;
->>>>>>> f5a89c8a
 
   if (me == 0) {
       double avgt = (tot_time / nprocs);
@@ -234,15 +214,9 @@
 
   MPI_Barrier(MPI_COMM_WORLD);
 
-<<<<<<< HEAD
-=======
-  double tot_time = 0.0;
-  MPI_Reduce(&total, &tot_time, 1, MPI_DOUBLE, MPI_SUM, 0, MPI_COMM_WORLD);
-
 #if defined(USE_METALL_DSTORE)
   delete metall_mpi;
 #else
->>>>>>> f5a89c8a
   delete g;
 #endif
   destroyCommunityMPIType();
@@ -256,11 +230,7 @@
 {
   int ret;
 
-<<<<<<< HEAD
-  while ((ret = getopt(argc, argv, "f:br:t:n:wlp:s")) != -1) {
-=======
   while ((ret = getopt(argc, argv, "f:br:t:n:wlp:s:c:B:")) != -1) {
->>>>>>> f5a89c8a
     switch (ret) {
     case 'f':
       inputFileName.assign(optarg);
@@ -321,15 +291,9 @@
   if (me == 0 && !generateGraph && randomNumberLCG) {
       std::cerr << "Must specify -g for graph generation using LCG." << std::endl;
       MPI_Abort(MPI_COMM_WORLD, -99);
-<<<<<<< HEAD
   } 
    
   if (me == 0 && !generateGraph && (randomEdgePercent > 0.0)) {
-=======
-  }
-
-  if (me == 0 && !generateGraph && randomEdgePercent) {
->>>>>>> f5a89c8a
       std::cerr << "Must specify -g for graph generation first to add random edges to it." << std::endl;
       MPI_Abort(MPI_COMM_WORLD, -99);
   }
